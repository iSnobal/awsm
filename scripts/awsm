#!/usr/bin/env python3
# -*- coding: utf-8 -*-

import awsm
from datetime import datetime
import sys


def run():
    start = datetime.now()

<<<<<<< HEAD
    configFile = '../test_data/AWSM_test_config.ini'
=======
    configFile = '/code/awsm/test_data/RME_run/config_pysnobal.ini'
>>>>>>> ea86c76e
    if len(sys.argv) > 1:
        configFile = sys.argv[1]

    # =========================================================================
    # Initialize and run basin
    # =========================================================================
    #

    # 1. initialize
    # try:
    with awsm.framework.framework.AWSM(configFile) as a:

        if a.do_forecast:
            runtype = 'forecast'
        else:
            runtype = 'smrf'

        if not a.config['isnobal restart']['restart_crash']:
            # distribute data by running smrf
            if a.do_smrf:
                a.runSmrf()

            # convert smrf output to ipw for iSnobal
            if a.do_make_in:
                a.nc2ipw(runtype)

            if a.do_isnobal:
                # run iSnobal
                a.run_isnobal()

            elif a.do_ipysnobal:
                # run iPySnobal
                a.run_ipysnobal()

                # convert ipw back to netcdf for processing
            if a.do_make_nc:
                a.ipw2nc(runtype)
        # if restart
        else:
            if a.do_isnobal:
                # restart iSnobal from crash
                a.restart_crash_image()
                # convert ipw back to netcdf for processing
            elif a.do_ipysnobal:
                # run iPySnobal
                a.run_ipysnobal()

            if a.do_make_nc:
                a.ipw2nc(runtype)

        # Run iPySnobal from SMRF in memory
        if a.do_smrf_ipysnobal:
            if a.daily_folders:
                a.run_awsm_daily()
            else:
                a.run_smrf_ipysnobal()

        a._logger.info('AWSM finished in: {}'.format(datetime.now() - start))


if __name__ == '__main__':
    run()<|MERGE_RESOLUTION|>--- conflicted
+++ resolved
@@ -9,11 +9,7 @@
 def run():
     start = datetime.now()
 
-<<<<<<< HEAD
-    configFile = '../test_data/AWSM_test_config.ini'
-=======
     configFile = '/code/awsm/test_data/RME_run/config_pysnobal.ini'
->>>>>>> ea86c76e
     if len(sys.argv) > 1:
         configFile = sys.argv[1]
 
