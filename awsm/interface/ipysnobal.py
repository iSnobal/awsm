--- conflicted
+++ resolved
@@ -34,11 +34,7 @@
 import threading
 from time import time as _time
 import logging
-<<<<<<< HEAD
 from awsm.interface import initialze_model as initmodel
-=======
-
->>>>>>> 2df36226
 
 # os.system("taskset -p 0xff %d" % os.getpid())
 
