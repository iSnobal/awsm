====
awsm
====


.. image:: https://img.shields.io/pypi/v/awsm.svg
        :target: https://pypi.python.org/pypi/awsm

.. image:: https://img.shields.io/travis/micahsandusky5/awsm.svg
        :target: https://travis-ci.org/micahsandusky5/awsm

.. image:: https://readthedocs.org/projects/awsm/badge/?version=latest
        :target: https://awsm.readthedocs.io/en/latest/?badge=latest
        :alt: Documentation Status

.. image:: https://pyup.io/repos/github/micahsandusky5/awsm/shield.svg
     :target: https://pyup.io/repos/github/micahsandusky5/awsm/
     :alt: Updates


Automated Water Supply Forecasting


<<<<<<< HEAD
* Free software: GNU GENERAL PUBLIC LICENSE
* Documentation: https://awsf.readthedocs.io.
=======
* Free software: ISC license
* Documentation: https://awsm.readthedocs.io.
>>>>>>> 73491f35


Features
--------

* TODO

Credits
---------

This package was created with Cookiecutter_ and the `audreyr/cookiecutter-pypackage`_ project template.

.. _Cookiecutter: https://github.com/audreyr/cookiecutter
.. _`audreyr/cookiecutter-pypackage`: https://github.com/audreyr/cookiecutter-pypackage<|MERGE_RESOLUTION|>--- conflicted
+++ resolved
@@ -21,13 +21,8 @@
 Automated Water Supply Forecasting
 
 
-<<<<<<< HEAD
 * Free software: GNU GENERAL PUBLIC LICENSE
 * Documentation: https://awsf.readthedocs.io.
-=======
-* Free software: ISC license
-* Documentation: https://awsm.readthedocs.io.
->>>>>>> 73491f35
 
 
 Features
