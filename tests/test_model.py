from copy import deepcopy
from inicheck.tools import cast_all_variables
from inicheck.utilities import pcfg
import unittest

from awsm.framework.framework import can_i_run_awsm

from .test_configurations import AWSMTestCase


class TestModel(AWSMTestCase):

    def test_isnobal(self):
        """ Test standard iSnobal """

        config = deepcopy(self.base_config)

        config.raw_cfg['awsm master']['run_isnobal'] = True
        config.raw_cfg['awsm master']['make_nc'] = True
<<<<<<< HEAD
        config.raw_cfg['awsm master']['mask_isnobal'] = True
=======
        config.raw_cfg['awsm master']['run_ipysnobal'] = False
        #config.raw_cfg['awsm master']['mask_isnobal'] = True
>>>>>>> 33dc1418

        config.apply_recipes()

        config = cast_all_variables(config, config.mcfg)


        # ensure that the recipes are used
        self.assertTrue(config.raw_cfg['awsm master']['run_isnobal'] == True)

        result = can_i_run_awsm(config)
        self.assertTrue(result)

    def test_isnobal_restart(self):
        """ Test standard iSnobal with crash restart """

        config = deepcopy(self.base_config)

        config.raw_cfg['awsm master']['run_isnobal'] = True
        config.raw_cfg['awsm master']['make_nc'] = False
        config.raw_cfg['awsm master']['run_ipysnobal'] = False

        config.apply_recipes()

        config = cast_all_variables(config, config.mcfg)

        result = run_awsm(config)

        # run again with restart
        config = deepcopy(self.base_config)

        config.raw_cfg['awsm master']['run_isnobal'] = True
        config.raw_cfg['awsm master']['make_nc'] = False
        config.raw_cfg['awsm master']['run_ipysnobal'] = False
        config.raw_cfg['isnobal restart']['restart_crash'] = True
        config.raw_cfg['isnobal restart']['wyh_restart_output'] = 1464

        config.apply_recipes()

        config = cast_all_variables(config, config.mcfg)

        self.assertTrue(result)

    def test_pysnobal(self):
        """ Test standard Pysnobal """

        config = deepcopy(self.base_config)

        config.raw_cfg['awsm master']['run_ipysnobal'] = True

        config.apply_recipes()
        config = cast_all_variables(config, config.mcfg)


        # ensure that the recipes are used
        self.assertTrue(config.raw_cfg['awsm master']['run_ipysnobal'] == True)

        result = can_i_run_awsm(config)
        self.assertTrue(result)

    def test_pysnobal_netcdf(self):
        """ Test PySnobal with netCDF Forcing """

        config = deepcopy(self.base_config)

        config.raw_cfg['awsm master']['run_ipysnobal'] = True
        config.raw_cfg['awsm master']['make_in'] = False
        config.raw_cfg['awsm master']['mask_isnobal'] = True
        config.raw_cfg['ipysnobal']['forcing_data_type'] = 'netcdf'

        config.apply_recipes()
        config = cast_all_variables(config, config.mcfg)

        result = can_i_run_awsm(config)
        self.assertTrue(result)

    def test_smrf_pysnobal_single(self):
        """ Test smrf passing variables to PySnobal """

        config = deepcopy(self.base_config)
        config.raw_cfg['awsm master']['run_smrf'] = False
        config.raw_cfg['awsm master']['make_in'] = False
        config.raw_cfg['awsm master']['run_smrf_ipysnobal'] = True
        config.raw_cfg['awsm master']['run_ipysnobal'] = False
        config.raw_cfg['system']['threading'] = False

        config.apply_recipes()
        config = cast_all_variables(config, config.mcfg)

        self.assertTrue(config.raw_cfg['awsm master']['run_smrf_ipysnobal'])
        self.assertTrue(config.raw_cfg['awsm master']['run_ipysnobal'] == False)

        result = can_i_run_awsm(config)
        self.assertTrue(result)

    def test_smrf_pysnobal_thread(self):
        """  Test smrf passing variables to PySnobal threaded """

        config = deepcopy(self.base_config)
        config.raw_cfg['awsm master']['run_smrf'] = False
        config.raw_cfg['awsm master']['make_in'] = False
        config.raw_cfg['awsm master']['run_smrf_ipysnobal'] = True
        config.raw_cfg['awsm master']['run_ipysnobal'] = False
        config.raw_cfg['system']['threading'] = True

        config.apply_recipes()
        config = cast_all_variables(config, config.mcfg)

        result = can_i_run_awsm(config)
        self.assertTrue(result)<|MERGE_RESOLUTION|>--- conflicted
+++ resolved
@@ -17,12 +17,8 @@
 
         config.raw_cfg['awsm master']['run_isnobal'] = True
         config.raw_cfg['awsm master']['make_nc'] = True
-<<<<<<< HEAD
         config.raw_cfg['awsm master']['mask_isnobal'] = True
-=======
         config.raw_cfg['awsm master']['run_ipysnobal'] = False
-        #config.raw_cfg['awsm master']['mask_isnobal'] = True
->>>>>>> 33dc1418
 
         config.apply_recipes()
 
